--- conflicted
+++ resolved
@@ -87,11 +87,7 @@
     Model class for the Schelling segregation model.
     """
 
-<<<<<<< HEAD
-    def __init__(self, width=100, height=100, density=0.8, fixed_areas_pc=0.0, N=4, pop_weights=[0.6, 0.2, 0.1, 0.1], homophily=3, cluster_threshold = 10):
-=======
-    def __init__(self, width=100, height=100, density=0.8, fixed_areas_pc=0.0, pop_weights=[0.6, 0.2, 0.1, 0.1], homophily=3):
->>>>>>> eaf5a79a
+    def __init__(self, width=100, height=100, density=0.8, fixed_areas_pc=0.0, pop_weights=[0.6, 0.2, 0.1, 0.1], homophily=3, cluster_threshold = 10):
         """ 
         Initialize the Schelling model.
 
